plugins {
    id 'org.openstreetmap.josm' version '0.3.4'
    id 'com.diffplug.gradle.spotless' version '3.9.0'
    // Used to promote a staging release build
    // https://github.com/Codearte/gradle-nexus-staging-plugin
    // gradle closeAndReleaseRepository
    id "io.codearte.nexus-staging" version "0.11.0"

    id 'java'
    id 'checkstyle'
    id 'maven'
    id 'maven-publish'
    id 'signing'
    id 'idea'
}

// Define tool and dependency versions
checkstyle {
    toolVersion = '8.8'
}
josm { // see https://floscher.github.io/gradle-josm-plugin/kdoc/v0.3.4/gradle-josm-plugin/org.openstreetmap.josm.gradle.plugin.config/-josm-plugin-extension
<<<<<<< HEAD
    josmCompileVersion '13500'
=======
    josmCompileVersion '13367'
>>>>>>> 4f3c6488
    manifest.minJosmVersion = '12712'
}
ext.versions = [
    'atlas': '5.0.7'
]

// corresponds to POM description/group
description = "Atlas Library"
group = 'org.openstreetmap.atlas'
// for the version number see `gradle.properties`

// JOSM plugin configuration
archivesBaseName = 'josm-atlas'
josm.manifest { // see https://floscher.github.io/gradle-josm-plugin/kdoc/v0.3.4/gradle-josm-plugin/org.openstreetmap.josm.gradle.plugin.config/-josm-manifest
    author = 'James Gage'
    canLoadAtRuntime = true
    description = 'Allows you to view an Atlas file as a layer.'
    iconPath = 'images/dialogs/world-3.png'
    mainClass = 'org.openstreetmap.atlas.AtlasReader'
<<<<<<< HEAD
    minJosmVersion = '13457'
=======
>>>>>>> 4f3c6488
    website = new URL('https://github.com/osmlab/josm-atlas')
}

sourceCompatibility=1.8
targetCompatibility=1.8

repositories {
    // For geotools
    maven { url "http://download.osgeo.org/webdav/geotools/" }
    mavenCentral()
}

dependencies {
    packIntoJar "org.openstreetmap.atlas:atlas:${versions.atlas}"
}

idea {
    project {
        languageLevel = '1.8'
    }
}

spotless {
    java {
        importOrder 'static java', 'static javax', 'static org', 'static com', 'static scala', 'java', 'javax', 'org', 'com', 'scala'
        removeUnusedImports()
        eclipse().configFile 'config/format/code_format.xml'
    }
}


// This is to skip the tasks for which there is a skip<TaskName>=true environment variable
def skippedTaskNames = System.getenv().findAll { key, value ->
    key.startsWith("skip") && value.equalsIgnoreCase("true")
}.keySet().collect { it.substring(4) }

gradle.startParameter.excludedTaskNames += skippedTaskNames

test {
    testLogging {
        events "passed", "skipped", "failed"
    }
}

tasks.withType(Test) {
    // Use `build/reports/$testTaskName` instead of `build/reports/$sourceSetName`
    reports.html.setDestination(file("${reporting.baseDir}/${name}"))
}

task javadocJar(type: Jar) {
    classifier = 'javadoc'
    from javadoc
}

task sourcesJar(type: Jar) {
    classifier = 'sources'
    from sourceSets.main.allSource
}

artifacts {
    archives javadocJar, sourcesJar
}

if (System.env.containsKey("GPG_KEY_ID") && System.env.containsKey("GPG_PASSPHRASE") && System.env.containsKey("GPG_KEY_LOCATION")) {
    ext."signing.keyId" = System.env.GPG_KEY_ID
    ext."signing.password" = System.env.GPG_PASSPHRASE
    ext."signing.secretKeyRingFile" = System.env.GPG_KEY_LOCATION
}
if (!ext.has("signing.keyId") || !ext.has("signing.password") || !ext.has("signing.secretKeyRingFile")) {
    logger.warn "\nThe artifacts of this build are not signed.\nSet GPG_KEY_ID, GPG_PASSPHRASE and GPG_KEY_LOCATION to sign it.\n"
    if (
        System.env.containsKey("TRAVIS_REPO_SLUG")
        && System.env.containsKey("TRAVIS_PULL_REQUEST")
        && "osmlab/josm-atlas".equals(System.env.TRAVIS_REPO_SLUG)
        && "false".equals(System.env.TRAVIS_PULL_REQUEST)
    ) {
        throw new GradleException("Builds for the repository ${System.env.TRAVIS_REPO_SLUG} must be signed!")
    }
} else {
    signing {
        sign configurations.archives
    }
}

/**
 * JOSM SPECIFIC TASKS
 */
import org.gradle.internal.os.OperatingSystem

/**
 * This task installs the plugin in your system's JOSM plugins directory.
 *
 * https://josm.openstreetmap.de/wiki/Help/Preferences
 *
 * On macOS:
 *
 * ~/Library/JOSM/plugins/
 */
task installPlugin(type: Copy) {
    def destStr
    if(OperatingSystem.current().isMacOsX()) {
        destStr = "${System.getProperty('user.home')}/Library/JOSM/plugins"
    } else if(OperatingSystem.current().isWindows()) {
        destStr = "${System.getenv()['APPDATA']}/JOSM/plugins"
    } else if (new File("${System.getProperty('user.home')}/.josm").exists()) {
        destStr = "${System.getProperty('user.home')}/.josm/plugins"
    } else {
        destStr = "${System.getProperty('user.home')}/.local/share/JOSM/plugins"
    }
    logger.lifecycle("Plugin JAR Archive Path: " + dist.outputs.files.asFileTree.files[0])
    logger.lifecycle("Plugin JAR Destination Path: " + destStr)
    from tasks.dist
    into destStr
    project.afterEvaluate {
      finalizedBy activatePlugin
    }
}

/**
 * Starts a JOSM instance and activates the plugin if it's not already active.
 *
 * The difference to the `runJosm` task is that there a completely clean instance is started up and a temporary JOSM_HOME is used.
 * Here your default JOSM_HOME is used and you have to have JOSM already installed.
 */
task activatePlugin(type: Exec, dependsOn: installPlugin) {
  def configFile = new File(buildDir, "addPluginConfig.xml")
  doFirst {
    configFile.withWriter { out ->
      out.print "<?xml version=\"1.0\" encoding=\"UTF-8\"?><config><preferences operation=\"append\"><list key=\"plugins\"><entry value=\"${project.archivesBaseName}\"/></list></preferences></config>"
    }
  }
  executable 'josm'
  args '--load-preferences=' + configFile.toURI().toURL().toString()
}<|MERGE_RESOLUTION|>--- conflicted
+++ resolved
@@ -19,11 +19,7 @@
     toolVersion = '8.8'
 }
 josm { // see https://floscher.github.io/gradle-josm-plugin/kdoc/v0.3.4/gradle-josm-plugin/org.openstreetmap.josm.gradle.plugin.config/-josm-plugin-extension
-<<<<<<< HEAD
     josmCompileVersion '13500'
-=======
-    josmCompileVersion '13367'
->>>>>>> 4f3c6488
     manifest.minJosmVersion = '12712'
 }
 ext.versions = [
@@ -43,10 +39,6 @@
     description = 'Allows you to view an Atlas file as a layer.'
     iconPath = 'images/dialogs/world-3.png'
     mainClass = 'org.openstreetmap.atlas.AtlasReader'
-<<<<<<< HEAD
-    minJosmVersion = '13457'
-=======
->>>>>>> 4f3c6488
     website = new URL('https://github.com/osmlab/josm-atlas')
 }
 
